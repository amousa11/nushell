use indexmap::IndexMap;
use nu::{
<<<<<<< HEAD
    serve_plugin, CallInfo, NamedType, Plugin, PositionalType, Primitive, ReturnSuccess,
    ReturnValue, ShellError, Signature, Spanned, SpannedItem, Value,
=======
    serve_plugin, CallInfo, CommandConfig, NamedType, Plugin, PositionalType, Primitive,
    ReturnSuccess, ReturnValue, ShellError, Tagged, TaggedItem, Value,
>>>>>>> 600f0f3a
};

struct Inc {
    field: Option<String>,
    major: bool,
    minor: bool,
    patch: bool,
}
impl Inc {
    fn new() -> Inc {
        Inc {
            field: None,
            major: false,
            minor: false,
            patch: false,
        }
    }

    fn inc(
        &self,
        value: Tagged<Value>,
        field: &Option<String>,
    ) -> Result<Tagged<Value>, ShellError> {
        match value.item {
            Value::Primitive(Primitive::Int(i)) => Ok(Value::int(i + 1).tagged(value.tag())),
            Value::Primitive(Primitive::Bytes(b)) => {
                Ok(Value::bytes(b + 1 as u64).tagged(value.tag()))
            }
            Value::Primitive(Primitive::String(ref s)) => {
                if let Ok(i) = s.parse::<u64>() {
                    Ok(Tagged::from_item(
                        Value::string(format!("{}", i + 1)),
                        value.tag(),
                    ))
                } else if let Ok(mut ver) = semver::Version::parse(&s) {
                    if self.major {
                        ver.increment_major();
                    } else if self.minor {
                        ver.increment_minor();
                    } else {
                        self.patch;
                        ver.increment_patch();
                    }
                    Ok(Tagged::from_item(
                        Value::string(ver.to_string()),
                        value.tag(),
                    ))
                } else {
                    Err(ShellError::string("string could not be incremented"))
                }
            }
            Value::Object(_) => match field {
                Some(f) => {
                    let replacement = match value.item.get_data_by_path(value.tag(), f) {
                        Some(result) => self.inc(result.map(|x| x.clone()), &None)?,
                        None => {
                            return Err(ShellError::string("inc could not find field to replace"))
                        }
                    };
                    match value
                        .item
                        .replace_data_at_path(value.tag(), f, replacement.item.clone())
                    {
                        Some(v) => return Ok(v),
                        None => {
                            return Err(ShellError::string("inc could not find field to replace"))
                        }
                    }
                }
                None => Err(ShellError::string(
                    "inc needs a field when incrementing a value in an object",
                )),
            },
            x => Err(ShellError::string(format!(
                "Unrecognized type in stream: {:?}",
                x
            ))),
        }
    }
}

impl Plugin for Inc {
    fn config(&mut self) -> Result<Signature, ShellError> {
        let mut named = IndexMap::new();
        named.insert("major".to_string(), NamedType::Switch);
        named.insert("minor".to_string(), NamedType::Switch);
        named.insert("patch".to_string(), NamedType::Switch);

        Ok(Signature {
            name: "inc".to_string(),
            positional: vec![PositionalType::optional_any("Field")],
            is_filter: true,
            named,
            rest_positional: true,
        })
    }
    fn begin_filter(&mut self, call_info: CallInfo) -> Result<Vec<ReturnValue>, ShellError> {
        if call_info.args.has("major") {
            self.major = true;
        }
        if call_info.args.has("minor") {
            self.minor = true;
        }
        if call_info.args.has("patch") {
            self.patch = true;
        }

        if let Some(args) = call_info.args.positional {
            for arg in args {
                match arg {
                    Tagged {
                        item: Value::Primitive(Primitive::String(s)),
                        ..
                    } => {
                        self.field = Some(s);
                    }
                    _ => {
                        return Err(ShellError::string(format!(
                            "Unrecognized type in params: {:?}",
                            arg
                        )))
                    }
                }
            }
        }

        Ok(vec![])
    }

    fn filter(&mut self, input: Tagged<Value>) -> Result<Vec<ReturnValue>, ShellError> {
        Ok(vec![ReturnSuccess::value(self.inc(input, &self.field)?)])
    }
}

fn main() {
    serve_plugin(&mut Inc::new());
}<|MERGE_RESOLUTION|>--- conflicted
+++ resolved
@@ -1,12 +1,7 @@
 use indexmap::IndexMap;
 use nu::{
-<<<<<<< HEAD
     serve_plugin, CallInfo, NamedType, Plugin, PositionalType, Primitive, ReturnSuccess,
-    ReturnValue, ShellError, Signature, Spanned, SpannedItem, Value,
-=======
-    serve_plugin, CallInfo, CommandConfig, NamedType, Plugin, PositionalType, Primitive,
-    ReturnSuccess, ReturnValue, ShellError, Tagged, TaggedItem, Value,
->>>>>>> 600f0f3a
+    ReturnValue, ShellError, Signature, Tagged, TaggedItem, Value,
 };
 
 struct Inc {
