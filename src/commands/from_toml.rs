--- conflicted
+++ resolved
@@ -7,11 +7,7 @@
         toml::Value::Boolean(b) => Value::Primitive(Primitive::Boolean(*b)),
         toml::Value::Integer(n) => Value::Primitive(Primitive::Int(*n)),
         toml::Value::Float(n) => Value::Primitive(Primitive::Float(OF64::from(*n))),
-<<<<<<< HEAD
-        toml::Value::String(s) => Value::Primitive(Primitive::String(s.clone())),
-=======
         toml::Value::String(s) => Value::Primitive(Primitive::String(String::from(s))),
->>>>>>> 4036bf1f
         toml::Value::Array(a) => Value::List(
             a.iter()
                 .map(|x| convert_toml_value_to_nu_value(x))
@@ -31,22 +27,15 @@
     }
 }
 
-<<<<<<< HEAD
 pub fn from_toml_string_to_value(s: String) -> Result<Value, Box<dyn std::error::Error>> {
     let v: toml::Value = s.parse::<toml::Value>()?;
     Ok(convert_toml_value_to_nu_value(&v))
-=======
-pub fn from_toml_string_to_value(s: impl AsRef<str>) -> Value {
-    let v: toml::Value = s.as_ref().parse::<toml::Value>().unwrap();
-    convert_toml_value_to_nu_value(&v)
->>>>>>> 4036bf1f
 }
 
 pub fn from_toml(args: CommandArgs) -> Result<OutputStream, ShellError> {
     let out = args.input;
     let span = args.name_span;
     Ok(out
-<<<<<<< HEAD
         .map(move |a| match a {
             Value::Primitive(Primitive::String(s)) => match from_toml_string_to_value(s) {
                 Ok(x) => ReturnValue::Value(x),
@@ -63,13 +52,6 @@
                 "expects strings from pipeline",
                 span,
             )))),
-=======
-        .map(|a| match a {
-            Value::Primitive(Primitive::String(s)) => {
-                ReturnValue::Value(from_toml_string_to_value(s))
-            }
-            _ => ReturnValue::Value(Value::Primitive(Primitive::String(String::from("")))),
->>>>>>> 4036bf1f
         })
         .boxed())
 }